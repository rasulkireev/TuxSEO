from django.db import models


class ContentType(models.TextChoices):
    SHARING = "SHARING", "Sharing"
    SEO = "SEO", "SEO"


class Category(models.TextChoices):
    GENERAL_AUDIENCE = "General Audience", "General Audience"
    NICH_AUDIENCE = "Niche Audience", "Niche Audience"
    INDUSTRY_COMPANY = "Industry/Company", "Industry/Company"


class ProjectType(models.TextChoices):
    SAAS = "SaaS", "SaaS"
    HOSPITALITY = "Hospitality", "Hospitality"
    JOB_BOARD = "Job Board", "Job Board"
    LEGAL_SERVICES = "Legal Services", "Legal Services"
    MARKETING = "Marketing", "Marketing"
    NEWS_AND_MAGAZINE = "News and Magazine", "News and Magazine"
    ONLINE_TOOLS = "Online Tools, Utilities", "Online Tools, Utilities"
    ECOMMERCE = "Ecommerce", "Ecommerce"
    EDUCATIONAL = "Educational", "Educational"
    ENTERTAINMENT = "Entertainment", "Entertainment"
    FINANCIAL_SERVICES = "Financial Services", "Financial Services"
    HEALTH_AND_WELLNESS = "Health & Wellness", "Health & Wellness"
    PERSONAL_BLOG = "Personal Blog", "Personal Blog"
    REAL_ESTATE = "Real Estate", "Real Estate"
    SPORTS = "Sports", "Sports"
    TRAVEL_AND_TOURISM = "Travel and Tourism", "Travel and Tourism"
    OTHER = "Other"


class ProjectPageType(models.TextChoices):
    BLOG = "Blog", "Blog"
    ABOUT = "About", "About"
    CONTACT = "Contact", "Contact"
    FAQ = "FAQ", "FAQ"
    TERMS_OF_SERVICE = "Terms of Service", "Terms of Service"
    PRIVACY_POLICY = "Privacy Policy", "Privacy Policy"
    PRICING = "Pricing", "Pricing"
    OTHER = "Other", "Other"


class Language(models.TextChoices):
    ENGLISH = "English", "English"
    SPANISH = "Spanish", "Spanish"
    FRENCH = "French", "French"
    GERMAN = "German", "German"
    ITALIAN = "Italian", "Italian"
    PORTUGUESE = "Portuguese", "Portuguese"
    RUSSIAN = "Russian", "Russian"
    JAPANESE = "Japanese", "Japanese"
    CANTONESE = "Cantonese", "Cantonese"
    MANDARIN = "Mandarin", "Mandarin"
    ARABIC = "Arabic", "Arabic"
    KOREAN = "Korean", "Korean"
    HINDI = "Hindi", "Hindi"
    UKRAINIAN = "Ukrainian", "Ukrainian"
    # Add other languages as needed


class ProjectStyle(models.TextChoices):
    DIGITAL_ART = "Digital Art", "Digital Art"
    PHOTOREALISTIC = "Photorealistic", "Photorealistic"
    HYPER_REALISTIC = "Hyper-realistic", "Hyper-realistic"
    OIL_PAINTING = "Oil Painting", "Oil Painting"
    WATERCOLOR = "Watercolor", "Watercolor"
    CARTOON = "Cartoon", "Cartoon"
    ANIME = "Anime", "Anime"
    THREE_D_RENDER = "3D Render", "3D Render"
    SKETCH = "Sketch", "Sketch"
    POP_ART = "Pop Art", "Pop Art"
    MINIMALIST = "Minimalist", "Minimalist"
    SURREALIST = "Surrealist", "Surrealist"
    IMPRESSIONIST = "Impressionist", "Impressionist"
    PIXEL_ART = "Pixel Art", "Pixel Art"
    CONCEPT_ART = "Concept Art", "Concept Art"
    ISOMETRIC = "Isometric", "Isometric"
    LOW_POLY = "Low Poly", "Low Poly"
    RETRO = "Retro", "Retro"
    CYBERPUNK = "Cyberpunk", "Cyberpunk"
    STEAMPUNK = "Steampunk", "Steampunk"


class ProfileStates(models.TextChoices):
    STRANGER = "stranger"
    SIGNED_UP = "signed_up"
    SUBSCRIBED = "subscribed"
    CANCELLED = "cancelled"
    CHURNED = "churned"
    ACCOUNT_DELETED = "account_deleted"


class KeywordDataSource(models.TextChoices):
    GOOGLE_KEYWORD_PLANNER = "gkp", "Google Keyword Planner"
    CLICKSTREAM = "cli", "Clickstream"


class BlogPostStatus(models.TextChoices):
    DRAFT = "DRAFT"
    PUBLISHED = "PUBLISHED"


class ProjectPageSource(models.TextChoices):
    AI = "AI", "AI"
    SITEMAP = "SITEMAP", "Sitemap"


<<<<<<< HEAD
class EmailType(models.TextChoices):
    EMAIL_CONFIRMATION = "EMAIL_CONFIRMATION", "Email Confirmation"
    WELCOME = "WELCOME", "Welcome"
    FEEDBACK_NOTIFICATION = "FEEDBACK_NOTIFICATION", "Feedback Notification"
=======
class AIModel(models.TextChoices):
    GEMINI_FLASH = "google-gla:gemini-2.5-flash", "Gemini 2.5 Flash"
    PERPLEXITY_SONAR = "sonar", "Perplexity Sonar"


DEFAULT_AI_MODEL = AIModel.GEMINI_FLASH


def get_default_ai_model() -> str:
    """Returns the default AI model to use across the application."""
    return DEFAULT_AI_MODEL
>>>>>>> 8688821e
<|MERGE_RESOLUTION|>--- conflicted
+++ resolved
@@ -108,12 +108,12 @@
     SITEMAP = "SITEMAP", "Sitemap"
 
 
-<<<<<<< HEAD
 class EmailType(models.TextChoices):
     EMAIL_CONFIRMATION = "EMAIL_CONFIRMATION", "Email Confirmation"
     WELCOME = "WELCOME", "Welcome"
     FEEDBACK_NOTIFICATION = "FEEDBACK_NOTIFICATION", "Feedback Notification"
-=======
+
+
 class AIModel(models.TextChoices):
     GEMINI_FLASH = "google-gla:gemini-2.5-flash", "Gemini 2.5 Flash"
     PERPLEXITY_SONAR = "sonar", "Perplexity Sonar"
@@ -124,5 +124,4 @@
 
 def get_default_ai_model() -> str:
     """Returns the default AI model to use across the application."""
-    return DEFAULT_AI_MODEL
->>>>>>> 8688821e
+    return DEFAULT_AI_MODEL
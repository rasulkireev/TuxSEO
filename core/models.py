from decimal import Decimal, InvalidOperation

import requests
from django.conf import settings
from django.contrib.auth.models import User
from django.db import models, transaction
from django.urls import reverse
from django.utils import timezone
from django_q.tasks import async_task
from pydantic_ai import Agent, RunContext
from pydantic_ai.models.openai import OpenAIModel
from pydantic_ai.providers.openai import OpenAIProvider

from core.agent_system_prompts import (
    add_todays_date,
    filler_content,
    post_structure,
    valid_markdown_format,
)
from core.agents import (
    add_language_specification,
    add_project_details,
    add_project_pages,
    add_target_keywords,
    add_title_details,
    content_editor_agent,
)
from core.base_models import BaseModel
from core.choices import (
    AIModel,
    BlogPostStatus,
    Category,
    ContentType,
    EmailType,
    KeywordDataSource,
    Language,
    ProfileStates,
    ProjectPageSource,
    ProjectPageType,
    ProjectStyle,
    ProjectType,
    get_default_ai_model,
)
from core.model_utils import (
    generate_random_key,
    get_markdown_content,
    run_agent_synchronously,
)
from core.prompts import (
    GENERATE_CONTENT_SYSTEM_PROMPTS,
    TITLE_SUGGESTION_SYSTEM_PROMPTS,
)
from core.schemas import (
    BlogPostGenerationContext,
    CompetitorAnalysis,
    CompetitorAnalysisContext,
    CompetitorDetails,
    GeneratedBlogPostSchema,
    ProjectDetails,
    ProjectPageContext,
    TitleSuggestion,
    TitleSuggestionContext,
    TitleSuggestions,
    WebPageContent,
)
from tuxseo.utils import get_tuxseo_logger

logger = get_tuxseo_logger(__name__)


class Profile(BaseModel):
    user = models.OneToOneField(User, on_delete=models.CASCADE)
    key = models.CharField(max_length=10, unique=True, default=generate_random_key)
    experimental_features = models.BooleanField(default=False)

    subscription = models.ForeignKey(
        "djstripe.Subscription",
        null=True,
        blank=True,
        on_delete=models.SET_NULL,
        related_name="profile",
        help_text="The user's Stripe Subscription object, if it exists",
    )
    product = models.ForeignKey(
        "djstripe.Product",
        null=True,
        blank=True,
        on_delete=models.SET_NULL,
        related_name="profile",
        help_text="The user's Stripe Product object, if it exists",
    )
    customer = models.ForeignKey(
        "djstripe.Customer",
        null=True,
        blank=True,
        on_delete=models.SET_NULL,
        related_name="profile",
        help_text="The user's Stripe Customer object, if it exists",
    )

    state = models.CharField(
        max_length=255,
        choices=ProfileStates.choices,
        default=ProfileStates.STRANGER,
        help_text="The current state of the user's profile",
    )

    def __str__(self):
        return f"{self.user.username}"

    def track_state_change(self, to_state, metadata=None):
        async_task(
            "core.tasks.track_state_change",
            profile_id=self.id,
            from_state=self.current_state,
            to_state=to_state,
            metadata=metadata,
            source_function="Profile - track_state_change",
            group="Track State Change",
        )

    @property
    def current_state(self):
        if not self.state_transitions.all().exists():
            return ProfileStates.STRANGER
        latest_transition = self.state_transitions.latest("created_at")
        return latest_transition.to_state

    @property
    def has_product_or_subscription(self):
        return self.user.is_superuser or self.product is not None or self.subscription is not None

    @property
    def number_of_active_projects(self):
        return self.projects.count()

    @property
    def number_of_generated_blog_posts(self):
        projects = self.projects.all()
        return sum(project.generated_blog_posts.count() for project in projects)

    @property
    def number_of_generated_blog_posts_this_month(self):
        now = timezone.now()
        first_day_of_month = now.replace(day=1, hour=0, minute=0, second=0, microsecond=0)
        projects = self.projects.all()
        blog_post_count = 0
        for project in projects:
            blog_post_count += project.generated_blog_posts.filter(
                created_at__gte=first_day_of_month
            ).count()
        return blog_post_count

    @property
    def number_of_title_suggestions(self):
        projects = self.projects.all()
        return sum(project.blog_post_title_suggestions.count() for project in projects)

    @property
    def number_of_title_suggestions_this_month(self):
        now = timezone.now()
        first_day_of_month = now.replace(day=1, hour=0, minute=0, second=0, microsecond=0)
        projects = self.projects.all()
        suggestion_count = 0
        for project in projects:
            suggestion_count += project.blog_post_title_suggestions.filter(
                created_at__gte=first_day_of_month
            ).count()
        return suggestion_count

    @property
    def product_name(self):
        if self.user.is_superuser:
            return "Pro"
        if self.product and hasattr(self.product, "name"):
            return self.product.name
        return "Free"

    @property
    def is_on_free_plan(self):
        return self.product_name == "Free"

    @property
    def is_on_pro_plan(self):
        if self.user.is_superuser:
            return True
        product_name_lower = self.product_name.lower()
        return "pro" in product_name_lower

    @property
    def project_limit(self):
        if self.is_on_pro_plan:
            return None
        return 1

    @property
    def title_suggestion_limit(self):
        if self.is_on_free_plan:
            return 10
        return None

    @property
    def blog_post_generation_limit(self):
        if self.is_on_free_plan:
            return 3
        return None

    @property
    def has_auto_posting_enabled(self):
        return not self.is_on_free_plan

    @property
    def keyword_limit_per_month(self):
        if self.is_on_free_plan:
            return 0
        return None

    @property
    def number_of_keywords_added_this_month(self):
        now = timezone.now()
        first_day_of_month = now.replace(day=1, hour=0, minute=0, second=0, microsecond=0)
        projects = self.projects.all()
        keyword_count = 0
        for project in projects:
            keyword_count += project.project_keywords.filter(
                date_associated__gte=first_day_of_month
            ).count()
        return keyword_count

    @property
    def reached_keyword_limit(self):
        limit = self.keyword_limit_per_month
        if limit is None:
            return False
        return self.number_of_keywords_added_this_month >= limit

    @property
    def can_add_keywords(self):
        return not self.reached_keyword_limit

    @property
    def reached_project_creation_limit(self):
        limit = self.project_limit
        if limit is None:
            return False
        return self.number_of_active_projects >= limit

    @property
    def reached_title_generation_limit(self):
        limit = self.title_suggestion_limit
        if limit is None:
            return False
        return self.number_of_title_suggestions_this_month >= limit

    @property
    def reached_content_generation_limit(self):
        limit = self.blog_post_generation_limit
        if limit is None:
            return False
        return self.number_of_generated_blog_posts_this_month >= limit

    @property
    def can_create_project(self):
        return not self.reached_project_creation_limit

    @property
    def can_generate_title_suggestions(self):
        return not self.reached_title_generation_limit

    @property
    def can_generate_blog_posts(self):
        return not self.reached_content_generation_limit


class ProfileStateTransition(BaseModel):
    profile = models.ForeignKey(
        Profile, null=True, blank=True, on_delete=models.SET_NULL, related_name="state_transitions"
    )
    from_state = models.CharField(max_length=255, choices=ProfileStates.choices)
    to_state = models.CharField(max_length=255, choices=ProfileStates.choices)
    backup_profile_id = models.IntegerField()
    metadata = models.JSONField(null=True, blank=True)


class BlogPost(BaseModel):
    title = models.CharField(max_length=250)
    description = models.TextField(blank=True)
    slug = models.SlugField(max_length=250)
    tags = models.TextField()
    content = models.TextField()
    icon = models.ImageField(upload_to="blog_post_icons/", blank=True)
    image = models.ImageField(upload_to="blog_post_images/", blank=True)

    status = models.CharField(
        max_length=20,
        choices=BlogPostStatus.choices,
        default=BlogPostStatus.DRAFT,
    )

    def __str__(self):
        return self.title

    def get_absolute_url(self):
        return reverse("blog_post", kwargs={"slug": self.slug})


class Project(BaseModel):
    profile = models.ForeignKey(
        Profile, null=True, blank=True, on_delete=models.CASCADE, related_name="projects"
    )
    url = models.URLField(max_length=200, unique=True)
    name = models.CharField(max_length=255)
    type = models.CharField(max_length=50, choices=ProjectType.choices, default=ProjectType.SAAS)
    summary = models.TextField(blank=True)

    # Agent Settings
    enable_automatic_post_submission = models.BooleanField(default=False)
    enable_automatic_post_generation = models.BooleanField(default=True)

    # Sitemap
    sitemap_url = models.URLField(max_length=500, blank=True, default="")

    # Content from Jina Reader
    date_scraped = models.DateTimeField(null=True, blank=True)
    title = models.CharField(max_length=500, blank=True, default="")
    description = models.TextField(blank=True, default="")
    markdown_content = models.TextField(blank=True, default="")

    # AI Content
    date_analyzed = models.DateTimeField(null=True, blank=True)
    blog_theme = models.TextField(blank=True)
    founders = models.TextField(blank=True)
    key_features = models.TextField(blank=True)
    language = models.CharField(max_length=50, choices=Language.choices, default=Language.ENGLISH)
    target_audience_summary = models.TextField(blank=True)
    pain_points = models.TextField(blank=True)
    product_usage = models.TextField(blank=True)
    links = models.TextField(blank=True)
    competitors_list = models.TextField(blank=True)
    style = models.CharField(
        max_length=50, choices=ProjectStyle.choices, default=ProjectStyle.DIGITAL_ART
    )
    proposed_keywords = models.TextField(blank=True)
    location = models.CharField(max_length=50, default="Global")

    def __str__(self):
        return self.name

    @property
    def project_details(self):
        return ProjectDetails(
            name=self.name,
            type=self.type,
            summary=self.summary,
            blog_theme=self.blog_theme,
            founders=self.founders,
            key_features=self.key_features,
            target_audience_summary=self.target_audience_summary,
            pain_points=self.pain_points,
            product_usage=self.product_usage,
            links=self.links,
            language=self.language,
            proposed_keywords=self.proposed_keywords,
            location=self.location,
        )

    @property
    def title_suggestions(self):
        return self.blog_post_title_suggestions.all()

    @property
    def liked_title_suggestions(self):
        return self.blog_post_title_suggestions.filter(user_score__gt=0).all()

    @property
    def disliked_title_suggestions(self):
        return self.blog_post_title_suggestions.filter(user_score__lt=0).all()

    @property
    def neutral_title_suggestions(self):
        return self.blog_post_title_suggestions.filter(user_score=0).all()

    @property
    def generated_blog_posts(self):
        return self.generated_blog_posts.all()

    @property
    def last_posted_blog_post(self):
        generated_blog_posts = self.generated_blog_posts
        if generated_blog_posts.exists():
            return (
                generated_blog_posts.filter(posted=True, date_posted__isnull=False)
                .order_by("-date_posted")
                .first()
            )
        return None

    @property
    def has_auto_submission_setting(self):
        return self.auto_submission_settings.exists()

    def get_page_content(self):
        """
        Fetch page content using Jina Reader API and update the project.
        Returns the content if successful, raises ValueError otherwise.
        """
        title, description, markdown_content = get_markdown_content(self.url)

        if not markdown_content:
            logger.error(
                "[Get Page Content] Failed to get page content",
                url=self.url,
            )
            return False

        self.date_scraped = timezone.now()
        self.title = title
        self.description = description
        self.markdown_content = markdown_content

        self.save(
            update_fields=[
                "date_scraped",
                "title",
                "description",
                "markdown_content",
            ]
        )

        return True

    def analyze_content(self):
        """
        Analyze the page content using PydanticAI and update project details.
        Should be called after get_page_content().
        """
        from core.agents import analyze_project_agent

        result = run_agent_synchronously(
            analyze_project_agent,
            "Analyze this web page content and extract the key information.",
            deps=WebPageContent(
                title=self.title,
                description=self.description,
                markdown_content=self.markdown_content,
            ),
            function_name="analyze_content",
            model_name="Project",
        )

        self.name = result.data.name
        self.type = result.data.type
        self.summary = result.data.summary
        self.blog_theme = result.data.blog_theme
        self.founders = result.data.founders
        self.key_features = result.data.key_features
        self.target_audience_summary = result.data.target_audience_summary
        self.pain_points = result.data.pain_points
        self.product_usage = result.data.product_usage
        self.links = result.data.links
        self.language = result.data.language
        self.proposed_keywords = result.data.proposed_keywords
        self.location = result.data.location
        self.date_analyzed = timezone.now()
        self.save()

        async_task("core.tasks.generate_blog_post_suggestions", self.id)
        async_task("core.tasks.process_project_keywords", self.id)
        async_task("core.tasks.schedule_project_page_analysis", self.id)
        async_task("core.tasks.schedule_project_competitor_analysis", self.id, timeout=180)

        return True

    def generate_title_suggestions(  # noqa: C901
        self, content_type=ContentType.SHARING, num_titles=3, user_prompt="", model=None
    ):
        agent = Agent(
            model or get_default_ai_model(),
            output_type=TitleSuggestions,
            deps_type=TitleSuggestionContext,
            system_prompt=TITLE_SUGGESTION_SYSTEM_PROMPTS[content_type],
            retries=2,
            model_settings={"temperature": 0.9},
        )

        agent.system_prompt(add_todays_date)

        @agent.system_prompt
        def add_project_details(ctx: RunContext[TitleSuggestionContext]) -> str:
            project = ctx.deps.project_details
            return f"""
                Project Details:
                - Project Name: {project.name}
                - Project Type: {project.type}
                - Project Summary: {project.summary}
                - Blog Theme: {project.blog_theme}
                - Founders: {project.founders}
                - Key Features: {project.key_features}
                - Target Audience: {project.target_audience_summary}
                - Pain Points: {project.pain_points}
                - Product Usage: {project.product_usage}
            """

        @agent.system_prompt
        def add_number_of_titles_to_generate(ctx: RunContext[TitleSuggestionContext]) -> str:
            return f"""IMPORTANT: Generate only {ctx.deps.num_titles} titles."""

        @agent.system_prompt
        def add_language_specification(ctx: RunContext[TitleSuggestionContext]) -> str:
            project = ctx.deps.project_details
            return f"""
                IMPORTANT: Generate all titles in {project.language} language.
                Make sure the titles are grammatically correct and culturally
                appropriate for {project.language}-speaking audiences.
            """

        @agent.system_prompt
        def add_user_prompt(ctx: RunContext[TitleSuggestionContext]) -> str:
            if not ctx.deps.user_prompt:
                return ""

            return f"""
                IMPORTANT USER REQUEST: The user has specifically requested the following:
                "{ctx.deps.user_prompt}"

                This is a high-priority requirement. Make sure to incorporate this guidance
                when generating titles while still maintaining SEO best practices and readability.
            """

        @agent.system_prompt
        def add_feedback_history(ctx: RunContext[TitleSuggestionContext]) -> str:
            # Build the feedback sections only if they exist
            feedback_sections = []

            if ctx.deps.neutral_suggestions:
                neutral = "\n".join(f"- {title}" for title in ctx.deps.neutral_suggestions)
                feedback_sections.append(
                    f"""
                    Title Suggestions that users have not yet liked or disliked:
                    {neutral}
                """
                )

            if ctx.deps.liked_suggestions:
                liked = "\n".join(f"- {title}" for title in ctx.deps.liked_suggestions)
                feedback_sections.append(
                    f"""
                    Liked Title Suggestions:
                    {liked}
                """
                )

            if ctx.deps.disliked_suggestions:
                disliked = "\n".join(f"- {title}" for title in ctx.deps.disliked_suggestions)
                feedback_sections.append(
                    f"""
                    Disliked Title Suggestions:
                    {disliked}
                """
                )

            # Add guidance only if we have any feedback
            if feedback_sections:
                feedback_sections.append(
                    """
                    Use this feedback to guide your title generation.
                    Create titles that are thematically similar to the "Liked" titles,
                    and avoid any stylistic or thematic patterns from the "Disliked" titles.

                    IMPORTANT!
                    You must generate completely new and unique titles.
                    Do not repeat or create minor variations of any titles listed above in the
                    "Previously Generated", "Liked", or "Disliked" sections.
                    Your primary goal is originality.
                    """
                )

            return "\n".join(feedback_sections)

        deps = TitleSuggestionContext(
            project_details=self.project_details,
            num_titles=num_titles,
            user_prompt=user_prompt,
            liked_suggestions=[suggestion.title for suggestion in self.liked_title_suggestions],
            disliked_suggestions=[
                suggestion.title for suggestion in self.disliked_title_suggestions
            ],
            neutral_suggestions=[suggestion.title for suggestion in self.neutral_title_suggestions],
        )

        result = run_agent_synchronously(
            agent,
            "Please generate blog post title suggestions based on the project details.",
            deps=deps,
            function_name="generate_title_suggestions",
            model_name="Project",
        )

        with transaction.atomic():
            suggestions = []
            for title in result.data.titles:
                suggestion = BlogPostTitleSuggestion(
                    project=self,
                    title=title.title,
                    description=title.description,
                    category=title.category,
                    content_type=content_type,
                    target_keywords=title.target_keywords,
                    prompt=user_prompt,
                    suggested_meta_description=title.suggested_meta_description,
                )
                suggestions.append(suggestion)

            created_suggestions = BlogPostTitleSuggestion.objects.bulk_create(suggestions)

            # Schedule background tasks to save target keywords for each suggestion
            for suggestion in created_suggestions:
                if suggestion.target_keywords:
                    async_task("core.tasks.save_title_suggestion_keywords", suggestion.id)

            return created_suggestions

    def get_a_list_of_links(self, model=None):
        agent = Agent(
            model or get_default_ai_model(),
            output_type=list[str],
            deps_type=str,
            system_prompt="""
                You are an expert link extractor.
                Extract all the URLs from the markdown-formatted text provided.
                Return only valid, complete URLs (starting with http:// or https://).
                If the text contains no valid URLs, return an empty list.
            """,
            retries=2,
        )

        @agent.system_prompt
        def add_links_text(ctx: RunContext[str]) -> str:
            return f"Markdown text containing links:\n{ctx.deps}"

        result = run_agent_synchronously(
            agent,
            "Please extract all the URLs from this markdown text and return them as a list.",
            deps=self.links,
            function_name="get_a_list_of_links",
            model_name="Project",
        )

        return result.data

    def find_competitors(self):
        model = OpenAIModel(
            AIModel.PERPLEXITY_SONAR,
            provider=OpenAIProvider(
                base_url="https://api.perplexity.ai",
                api_key=settings.PERPLEXITY_API_KEY,
            ),
        )
        agent = Agent(
            model,
            deps_type=ProjectDetails,
            output_type=str,
            system_prompt="""
                You are a helpful assistant that helps me find competitors for my project.
            """,
            retries=2,
        )

        @agent.system_prompt
        def add_project_details(ctx: RunContext[ProjectDetails]) -> str:
            project = ctx.deps
            return f"""I'm working on a project which has the following attributes:
                Name:
                {project.name}

                Summary:
                {project.summary}

                Key Features:
                {project.key_features}

                Target Audience:
                {project.target_audience_summary}

                Pain Points Addressed:
                {project.pain_points}

                Language: {project.language}
            """

        @agent.system_prompt
        def required_data() -> str:
            return "Make sure that each competitor has a name, url, and description."

        @agent.system_prompt
        def number_of_competitors() -> str:
            return "Give me a list of at least 20 competitors."

        @agent.system_prompt
        def language_specification(ctx: RunContext[ProjectDetails]) -> str:
            project = ctx.deps
            return f"""
                IMPORTANT: Be mindful that competitors are likely to speak in
                {project.language} language.
            """

        @agent.system_prompt
        def location_specification(ctx: RunContext[ProjectDetails]) -> str:
            project = ctx.deps
            if project.location != "Global":
                return f"""
                    IMPORTANT: Only return competitors whose target audience is in
                    {project.location}.
                """
            else:
                return """
                    IMPORTANT: Return competitors from all over the world.
                """

        result = run_agent_synchronously(
            agent,
            "Give me a list of sites that might be considered my competition.",
            deps=self.project_details,
            function_name="find_competitors",
            model_name="Project",
        )

        self.competitors_list = result.data
        self.save(update_fields=["competitors_list"])

        return result.data

    def get_and_save_list_of_competitors(self, model=None):
        agent = Agent(
            model or get_default_ai_model(),
            output_type=list[CompetitorDetails],
            system_prompt="""
                You are an expert data extractor.
                Extract all the data from the text provided.
            """,
            retries=2,
        )

        @agent.system_prompt
        def add_competitors(ctx: RunContext[list[CompetitorDetails]]) -> str:
            return f"Here are the competitors: {ctx.deps}"

        result = run_agent_synchronously(
            agent,
            "Please extract all the competitors from the text provided.",
            deps=self.competitors_list,
            function_name="get_and_save_list_of_competitors",
            model_name="Project",
        )

        competitors = []
        for competitor in result.data:
            competitors.append(
                Competitor(
                    project=self,
                    name=competitor.name,
                    url=competitor.url,
                    description=competitor.description,
                )
            )

        competitors = Competitor.objects.bulk_create(competitors)

        return competitors


class BlogPostTitleSuggestion(BaseModel):
    project = models.ForeignKey(
        Project,
        null=True,
        blank=True,
        on_delete=models.CASCADE,
        related_name="blog_post_title_suggestions",
    )

    title = models.CharField(max_length=255)
    content_type = models.CharField(
        max_length=20, choices=ContentType.choices, default=ContentType.SHARING
    )
    category = models.CharField(
        max_length=50, choices=Category.choices, default=Category.GENERAL_AUDIENCE
    )
    description = models.TextField()
    prompt = models.TextField(blank=True)
    target_keywords = models.JSONField(default=list, blank=True, null=True)
    suggested_meta_description = models.TextField(blank=True)

    user_score = models.SmallIntegerField(
        default=0,
        choices=[
            (-1, "Didn't Like"),
            (0, "Undecided"),
            (1, "Liked"),
        ],
        help_text="User's rating of the title suggestion",
    )

    archived = models.BooleanField(default=False)

    def __str__(self):
        return f"{self.project.name}: {self.title}"

    @property
    def title_suggestion_schema(self):
        return TitleSuggestion(
            title=self.title,
            category=self.category,
            target_keywords=self.target_keywords,
            description=self.description,
            suggested_meta_description=self.suggested_meta_description,
        )

    def generate_content(self, content_type=ContentType.SHARING, model=None):
        agent = Agent(
            model or get_default_ai_model(),
            output_type=GeneratedBlogPostSchema,
            deps_type=BlogPostGenerationContext,
            system_prompt=GENERATE_CONTENT_SYSTEM_PROMPTS[content_type],
            retries=2,
            model_settings={"max_tokens": 65500, "temperature": 0.8},
        )

        agent.system_prompt(add_project_details)
        agent.system_prompt(add_project_pages)
        agent.system_prompt(add_title_details)
        agent.system_prompt(add_todays_date)
        agent.system_prompt(add_language_specification)
        agent.system_prompt(add_target_keywords)
        agent.system_prompt(valid_markdown_format)
        agent.system_prompt(post_structure)
        agent.system_prompt(filler_content)

        # Get all analyzed project pages (from AI and sitemap sources)
        project_pages = [
            ProjectPageContext(
                url=page.url,
                title=page.title,
                description=page.description,
                summary=page.summary,
                always_use=page.always_use,
            )
            for page in self.project.project_pages.filter(date_analyzed__isnull=False)
        ]

        project_keywords = [
            pk.keyword.keyword_text
            for pk in self.project.project_keywords.filter(use=True).select_related("keyword")
        ]

        deps = BlogPostGenerationContext(
            project_details=self.project.project_details,
            title_suggestion=self.title_suggestion_schema,
            project_pages=project_pages,
            content_type=content_type,
            project_keywords=project_keywords,
        )

        result = run_agent_synchronously(
            agent,
            "Please generate an article based on the project details and title suggestions.",
            deps=deps,
            function_name="generate_content",
            model_name="BlogPostTitleSuggestion",
        )

        return GeneratedBlogPost.objects.create_and_validate(
            project=self.project,
            title=self,
            description=result.data.description,
            slug=result.data.slug,
            tags=result.data.tags,
            content=result.data.content,
        )


class AutoSubmissionSetting(BaseModel):
    project = models.ForeignKey(
        Project, on_delete=models.CASCADE, related_name="auto_submission_settings"
    )
    endpoint_url = models.URLField(
        max_length=500, help_text="The endpoint to which posts will be automatically submitted."
    )
    body = models.JSONField(
        default=dict, blank=True, null=True, help_text="Key-value pairs for the request body."
    )
    header = models.JSONField(
        default=dict, blank=True, null=True, help_text="Key-value pairs for the request headers."
    )
    posts_per_month = models.PositiveIntegerField(
        default=1, help_text="How many posts to publish per month."
    )
    preferred_timezone = models.CharField(  # noqa: DJ001
        max_length=64,
        blank=True,
        null=True,
        help_text="Preferred timezone for publishing posts.",
    )
    preferred_time = models.TimeField(
        blank=True, null=True, help_text="Preferred time of day to publish posts."
    )

    def __str__(self):
        return f"{self.project.name}"


class GeneratedBlogPostManager(models.Manager):
    def create_and_validate(self, **kwargs):
        """Create a new blog post and validate it."""
        instance = self.create(**kwargs)
        instance.run_validation()
        return instance


class GeneratedBlogPost(BaseModel):
    project = models.ForeignKey(
        Project,
        null=True,
        blank=True,
        on_delete=models.CASCADE,
        related_name="generated_blog_posts",
    )
    title = models.ForeignKey(
        BlogPostTitleSuggestion,
        null=True,
        blank=True,
        on_delete=models.CASCADE,
        related_name="generated_blog_posts",
    )
    description = models.TextField(blank=True)
    slug = models.SlugField(max_length=250)
    tags = models.TextField()
    content = models.TextField()
    icon = models.ImageField(upload_to="generated_blog_post_icons/", blank=True)
    image = models.ImageField(upload_to="generated_blog_post_images/", blank=True)

    posted = models.BooleanField(default=False)
    date_posted = models.DateTimeField(null=True, blank=True)

    # Validation Issues - Innocent until proven guilty
    content_too_short = models.BooleanField(default=False)
    has_valid_ending = models.BooleanField(default=True)
    placeholders = models.BooleanField(default=False)
    starts_with_header = models.BooleanField(default=False)

    objects = GeneratedBlogPostManager()

    def __str__(self):
        return f"{self.project.name}: {self.title.title}"

    @property
    def post_title(self):
        return self.title.title

    @property
    def blog_post_content_is_valid(self):
        return (
            self.content_too_short is False
            and self.has_valid_ending is True
            and self.placeholders is False
            and self.starts_with_header is False
        )

    @property
    def generated_blog_post_schema(self):
        return GeneratedBlogPostSchema(
            description=self.description,
            slug=self.slug,
            tags=self.tags,
            content=self.content,
        )

    def run_validation(self):
        """Run validation and update fields in a single query."""
        from core.utils import (
            blog_post_has_placeholders,
            blog_post_has_valid_ending,
            blog_post_starts_with_header,
        )

        base_logger_info = {
            "blog_post_id": self.id,
            "project_id": self.project_id,
            "project_name": self.project.name,
            "profile_id": self.project.profile.id,
            "profile_email": self.project.profile.user.email,
        }

        logger.info("[Validation] Running validation", **base_logger_info)

        if not self.content:
            self.content_too_short = True
            self.has_valid_ending = False
            self.placeholders = False
            self.starts_with_header = False

        else:
            content = self.content.strip()
            self.content_too_short = len(content) < 3000
            self.has_valid_ending = blog_post_has_valid_ending(self)
            self.placeholders = blog_post_has_placeholders(self)
            self.starts_with_header = blog_post_starts_with_header(self)

        self.save(
            update_fields=[
                "content_too_short",
                "has_valid_ending",
                "placeholders",
                "starts_with_header",
            ]
        )

        logger.info(
            "[Validation] Blog post validation complete",
            **base_logger_info,
            blog_post_title=self.title.title,
            content_too_short=self.content_too_short,
            has_valid_ending=self.has_valid_ending,
            placeholders=self.placeholders,
            starts_with_header=self.starts_with_header,
        )

    def _build_fix_context(self):
        """Build full context for content editor agent to ensure accurate regeneration."""
        from core.schemas import BlogPostGenerationContext, ProjectPageContext

        project_pages = [
            ProjectPageContext(
                url=page.url,
                title=page.title,
                description=page.description,
                summary=page.summary,
            )
            for page in self.project.project_pages.all()
        ]

        project_keywords = [
            pk.keyword.keyword_text
            for pk in self.project.project_keywords.filter(use=True).select_related("keyword")
        ]

        return BlogPostGenerationContext(
            project_details=self.project.project_details,
            title_suggestion=self.title.title_suggestion_schema,
            project_pages=project_pages,
            content_type=self.title.content_type,
            project_keywords=project_keywords,
        )

    def fix_header_start(self):
        self.refresh_from_db()
        self.title.refresh_from_db()

        context = self._build_fix_context()

        result = run_agent_synchronously(
            content_editor_agent,
            """
            This blog post starts with a header (like # or ##) instead of regular text.

            Please remove it such that the content starts with regular text, usually an introduction.
            """,  # noqa: E501
            deps=context,
            function_name="fix_header_start",
            model_name="GeneratedBlogPost",
        )

        self.content = result.data
        self.save(update_fields=["content"])
        self.run_validation()

        return True

    def submit_blog_post_to_endpoint(self):
        from core.utils import replace_placeholders

        project = self.project
        submission_settings = (
            AutoSubmissionSetting.objects.filter(project=project).order_by("-id").first()
        )

        if not submission_settings or not submission_settings.endpoint_url:
            logger.warning(
                "No AutoSubmissionSetting or endpoint_url found for project", project_id=project.id
            )
            return False

        url = submission_settings.endpoint_url
        headers = replace_placeholders(submission_settings.header, self)
        body = replace_placeholders(submission_settings.body, self)

        logger.info(
            "[Submit Blog Post] Submitting blog post to endpoint",
            project_id=project.id,
            profile_id=project.profile.id,
            endpoint_url=url,
            headers_configured=bool(headers),
            body_configured=bool(body),
        )

        try:
            session = requests.Session()
            session.cookies.clear()

            if headers is None:
                headers = {}

            if "content-type" not in headers and "Content-Type" not in headers:
                headers["Content-Type"] = "application/json"

            response = session.post(url, json=body, headers=headers, timeout=15)
            response.raise_for_status()
            return True

        except requests.RequestException as e:
            logger.error(
                "[Submit Blog Post to Endpoint] Request error",
                error=str(e),
                url=url,
                headers=headers,
                exc_info=True,
            )
            return False

    def fix_content_length(self):
        self.refresh_from_db()
        self.title.refresh_from_db()

        context = self._build_fix_context()

        result = run_agent_synchronously(
            content_editor_agent,
            """
            This blog post is too short.
            I think something went wrong during generation.
            Please regenerate.
          """,
            deps=context,
            function_name="fix_content_length",
            model_name="GeneratedBlogPost",
        )

        self.content = result.data
        self.save(update_fields=["content"])
        self.run_validation()

    def fix_valid_ending(self):
        self.refresh_from_db()
        self.title.refresh_from_db()

        context = self._build_fix_context()

        result = run_agent_synchronously(
            content_editor_agent,
            """
            This blog post does not end on an ending that makes sense.
            Most likely generation failed at some point and returned half completed content.
            Please regenerate the blog post.
            """,
            deps=context,
            function_name="fix_valid_ending",
            model_name="GeneratedBlogPost",
        )

        self.content = result.data
        self.save(update_fields=["content"])
        self.run_validation()

    def fix_placeholders(self):
        self.refresh_from_db()
        self.title.refresh_from_db()

        context = self._build_fix_context()

        result = run_agent_synchronously(
            content_editor_agent,
            """
            The content contains placeholders.
            Please regenerate the blog post without placeholders.
            """,
            deps=context,
            function_name="fix_placeholders",
            model_name="GeneratedBlogPost",
        )

        self.content = result.data
        self.save(update_fields=["content"])
        self.run_validation()

    def fix_generated_blog_post(self):
        if self.content_too_short is True:
            self.fix_content_length()

        if self.has_valid_ending is False:
            self.fix_valid_ending()

        if self.placeholders is True:
            self.fix_placeholders()

        if self.starts_with_header is True:
            self.fix_header_start()


class ProjectPage(BaseModel):
    project = models.ForeignKey(
        Project, null=True, blank=True, on_delete=models.CASCADE, related_name="project_pages"
    )

    url = models.URLField(max_length=200)
    source = models.CharField(
        max_length=20,
        choices=ProjectPageSource.choices,
        default=ProjectPageSource.AI,
        help_text="Source of the page: AI-discovered or from Sitemap",
    )

    # Content from Jina Reader
    date_scraped = models.DateTimeField(null=True, blank=True)
    title = models.CharField(max_length=500, blank=True, default="")
    description = models.TextField(blank=True, default="")
    markdown_content = models.TextField(blank=True, default="")

    # AI Content
    date_analyzed = models.DateTimeField(null=True, blank=True)
    type = models.CharField(max_length=255, choices=ProjectPageType.choices, blank=True, default="")
    type_ai_guess = models.CharField(max_length=255)
    summary = models.TextField(blank=True)

    # Link usage in blog posts
    always_use = models.BooleanField(
        default=False,
        help_text="When enabled, this page link will always be included in generated blog posts",
    )

    def __str__(self):
        return f"{self.project.name}: {self.title}"

    class Meta:
        unique_together = ("project", "url")

    def save(self, *args, **kwargs):
        """Override save to validate URL before saving."""
        self.clean()
        super().save(*args, **kwargs)

    def clean(self):
        """Validate that the URL is valid before saving."""
        from django.core.exceptions import ValidationError

        if not self.url:
            raise ValidationError("URL cannot be empty")

        if not isinstance(self.url, str):
            raise ValidationError("URL must be a string")

        if not self.url.startswith(("http://", "https://")):
            raise ValidationError(
                f"Invalid URL: {self.url}. URL must start with http:// or https://"
            )

        # Check if URL looks like an error message or invalid content
        if any(
            phrase in self.url.lower()
            for phrase in ["i need", "please provide", "error", "invalid", "missing"]
        ):
            raise ValidationError(f"Invalid URL content detected: {self.url}")

    @property
    def web_page_content(self):
        return WebPageContent(
            title=self.title,
            description=self.description,
            markdown_content=self.markdown_content,
        )

    def get_page_content(self):
        """
        Fetch page content using Jina Reader API and update the project.
        Returns the content if successful, raises ValueError otherwise.
        """
        title, description, markdown_content = get_markdown_content(self.url)

        if not title or not description or not markdown_content:
            return False

        self.date_scraped = timezone.now()
        self.title = title
        self.description = description
        self.markdown_content = markdown_content

        self.save(
            update_fields=[
                "date_scraped",
                "title",
                "description",
                "markdown_content",
            ]
        )

        return True

    def analyze_content(self):
        """
        Analyze the page content using Claude via PydanticAI and update project details.
        Should be called after get_page_content().
        """
        from core.agents import summarize_page_agent

        webpage_content = WebPageContent(
            title=self.title,
            description=self.description,
            markdown_content=self.markdown_content,
        )

        analysis_result = run_agent_synchronously(
            summarize_page_agent,
            "Please analyze this web page.",
            deps=webpage_content,
            function_name="analyze_content",
            model_name="ProjectPage",
        )

        self.date_analyzed = timezone.now()

        if self.type == "":
            self.type = analysis_result.data.type

        self.type_ai_guess = analysis_result.data.type_ai_guess
        self.summary = analysis_result.data.summary
        self.save(
            update_fields=[
                "date_analyzed",
                "type",
                "type_ai_guess",
                "summary",
            ]
        )

        return True


class Competitor(BaseModel):
    project = models.ForeignKey(
        Project, null=True, blank=True, on_delete=models.CASCADE, related_name="competitors"
    )
    name = models.CharField(max_length=255)
    url = models.URLField(max_length=200)
    description = models.TextField()

    date_scraped = models.DateTimeField(null=True, blank=True)
    homepage_title = models.CharField(max_length=500, blank=True, default="")
    homepage_description = models.TextField(blank=True, default="")
    markdown_content = models.TextField(blank=True)
    summary = models.TextField(blank=True)

    date_analyzed = models.DateTimeField(null=True, blank=True)
    # how does this competitor compare to the project?
    competitor_analysis = models.TextField(blank=True)
    key_differences = models.TextField(blank=True)
    strengths = models.TextField(blank=True)
    weaknesses = models.TextField(blank=True)
    opportunities = models.TextField(blank=True)
    threats = models.TextField(blank=True)
    key_features = models.TextField(blank=True)
    key_benefits = models.TextField(blank=True)
    key_drawbacks = models.TextField(blank=True)
    links = models.JSONField(default=list, blank=True, null=True)

    def __str__(self):
        return f"{self.name}"

    @property
    def competitor_details(self):
        return CompetitorDetails(
            name=self.name,
            url=self.url,
            description=self.description,
        )

    def get_page_content(self):
        """
        Fetch page content using Jina Reader API and update the project.
        Returns the content if successful, raises ValueError otherwise.
        """
        homepage_title, homepage_description, markdown_content = get_markdown_content(self.url)

        if not homepage_title or not homepage_description or not markdown_content:
            return False

        self.date_scraped = timezone.now()
        self.homepage_title = homepage_title
        self.homepage_description = homepage_description
        self.markdown_content = markdown_content

        self.save(
            update_fields=[
                "date_scraped",
                "homepage_title",
                "homepage_description",
                "markdown_content",
            ]
        )

        return True

    def populate_name_description(self, model=None):
        agent = Agent(
            model or get_default_ai_model(),
            output_type=CompetitorDetails,
            deps_type=WebPageContent,
            system_prompt=(
                """
                You are an expert marketer.
                Based on the competitor details and homepage content provided,
                extract and infer the requested information. Make reasonable inferences based
                on available content, context, and industry knowledge.
                """
            ),
            retries=2,
        )

        @agent.system_prompt
        def add_webpage_content(ctx: RunContext[WebPageContent]) -> str:
            return f"Web page content:Content: {ctx.deps.markdown_content}"

        deps = WebPageContent(
            title=self.homepage_title,
            description=self.homepage_description,
            markdown_content=self.markdown_content,
        )
        result = run_agent_synchronously(
            agent,
            "Please analyze this competitor and extract the key information.",
            deps=deps,
            function_name="populate_name_description",
            model_name="Competitor",
        )

        self.name = result.data.name
        self.description = result.data.description
        self.save(update_fields=["name", "description"])

        return True

    def analyze_competitor(self, model=None):
        agent = Agent(
            model or get_default_ai_model(),
            output_type=CompetitorAnalysis,
            deps_type=CompetitorAnalysisContext,
            system_prompt=(
                """
                You are an expert marketer.
                Based on the competitor details and homepage content provided,
                extract and infer the requested information. Make reasonable inferences based
                on available content, context, and industry knowledge.
                """
            ),
            retries=2,
            model_settings={"temperature": 0.8},
        )

        @agent.system_prompt
        def add_todays_date() -> str:
            return f"Today's Date: {timezone.now().strftime('%Y-%m-%d')}"

        @agent.system_prompt
        def my_project_details(ctx: RunContext[CompetitorAnalysisContext]) -> str:
            project = ctx.deps.project_details
            return f"""
                Project Details:
                - Project Name: {project.name}
                - Project Type: {project.type}
                - Project Summary: {project.summary}
                - Blog Theme: {project.blog_theme}
                - Founders: {project.founders}
                - Key Features: {project.key_features}
                - Target Audience: {project.target_audience_summary}
                - Pain Points: {project.pain_points}
                - Product Usage: {project.product_usage}
            """

        @agent.system_prompt
        def competitor_details(ctx: RunContext[CompetitorAnalysisContext]) -> str:
            competitor = ctx.deps.competitor_details
            return f"""
                Competitor Details:
                - Competitor Name: {competitor.name}
                - Competitor URL: {competitor.url}
                - Competitor Description: {competitor.description}
                - Competitor Homepage Content: {ctx.deps.competitor_homepage_content}
            """

        deps = CompetitorAnalysisContext(
            project_details=self.project.project_details,
            competitor_details=self.competitor_details,
            competitor_homepage_content=self.markdown_content,
        )
        result = run_agent_synchronously(
            agent,
            "Please analyze this competitor and extract the key information.",
            deps=deps,
            function_name="analyze_competitor",
            model_name="Competitor",
        )

        self.competitor_analysis = result.data.competitor_analysis
        self.key_differences = result.data.key_differences
        self.strengths = result.data.strengths
        self.summary = result.data.summary
        self.weaknesses = result.data.weaknesses
        self.opportunities = result.data.opportunities
        self.threats = result.data.threats
        self.key_features = result.data.key_features
        self.key_benefits = result.data.key_benefits
        self.key_drawbacks = result.data.key_drawbacks
        self.links = result.data.links
        self.date_analyzed = timezone.now()
        self.save()

        return True


class Keyword(BaseModel):
    keyword_text = models.CharField(max_length=255, help_text="The keyword string")
    volume = models.IntegerField(
        null=True, blank=True, help_text="The search volume of the keyword"
    )
    cpc_currency = models.CharField(
        max_length=10, blank=True, help_text="The currency of the CPC value"
    )
    cpc_value = models.DecimalField(
        max_digits=10, decimal_places=2, null=True, blank=True, help_text="The cost per click value"
    )
    competition = models.FloatField(
        null=True, blank=True, help_text="The competition metric of the keyword (0 to 1)"
    )
    country = models.CharField(
        max_length=10,
        blank=True,
        default="us",
        help_text="The country for which metrics were fetched",
    )
    data_source = models.CharField(
        max_length=3,
        choices=KeywordDataSource.choices,
        default=KeywordDataSource.GOOGLE_KEYWORD_PLANNER,
        blank=True,
        help_text="The data source for the keyword metrics",
    )
    last_fetched_at = models.DateTimeField(
        auto_now=True, help_text="Timestamp of when the data was last fetched"
    )
    got_related_keywords = models.BooleanField(default=False)
    got_people_also_search_for_keywords = models.BooleanField(default=False)

    class Meta:
        unique_together = ("keyword_text", "country", "data_source")
        verbose_name = "Keyword"
        verbose_name_plural = "Keywords"

    def __str__(self):
        return f"{self.keyword_text} ({self.country or 'global'} - {self.data_source or 'N/A'})"

    def fetch_and_update_metrics(self, currency="usd"):  # noqa: C901
        if not hasattr(settings, "KEYWORDS_EVERYWHERE_API_KEY"):
            logger.error("[KeywordFetch] KEYWORDS_EVERYWHERE_API_KEY not found in settings.")
            return False

        api_key = settings.KEYWORDS_EVERYWHERE_API_KEY
        api_url = "https://api.keywordseverywhere.com/v1/get_keyword_data"

        payload = {
            "kw[]": [self.keyword_text],
            "country": self.country,
            "currency": currency,
            "dataSource": self.data_source,
        }
        headers = {"Accept": "application/json", "Authorization": f"Bearer {api_key}"}

        try:
            response = requests.post(api_url, data=payload, headers=headers, timeout=30)
            response.raise_for_status()

            response_data = response.json()

            if (
                not response_data.get("data")
                or not isinstance(response_data["data"], list)
                or not response_data["data"][0]
            ):
                logger.warning(
                    "[KeywordFetch] No data found in API response for keyword.",
                    keyword_id=self.id,
                    keyword_text=self.keyword_text,
                    response_status=response.status_code,
                    response_content=response.text[:500],
                )
                return False

            keyword_api_data = response_data["data"][0]

            self.volume = keyword_api_data.get("vol")

            cpc_data = keyword_api_data.get("cpc", {})
            self.cpc_currency = cpc_data.get("currency", "")
            try:
                self.cpc_value = Decimal(str(cpc_data.get("value", "0.00")))
            except InvalidOperation:
                logger.warning(
                    "[KeywordFetch] Invalid CPC value for keyword.",
                    keyword_text=self.keyword_text,
                    keyword_id=self.id,
                    cpc_value_raw=cpc_data.get("value"),
                )
                self.cpc_value = Decimal("0.00")

            self.competition = keyword_api_data.get("competition")
            self.last_fetched_at = timezone.now()

            # Save keyword instance before handling trends to ensure FK exists
            self.save(
                update_fields=[
                    "volume",
                    "cpc_currency",
                    "cpc_value",
                    "competition",
                    "last_fetched_at",
                ]
            )

            trend_data = keyword_api_data.get("trend", [])
            if isinstance(trend_data, list):
                with transaction.atomic():
                    # Get a set of existing (month, year) tuples for efficient lookup
                    existing_trends_tuples = set(self.trends.values_list("month", "year"))

                    trends_to_create = []
                    for trend_item in trend_data:
                        if (
                            isinstance(trend_item, dict)
                            and "month" in trend_item
                            and "year" in trend_item
                            and "value" in trend_item
                        ):
                            month_str = str(trend_item["month"])
                            year_int = int(trend_item["year"])

                            # Check if this month/year combo already exists
                            if (month_str, year_int) not in existing_trends_tuples:
                                trends_to_create.append(
                                    KeywordTrend(
                                        keyword=self,
                                        month=month_str,
                                        year=year_int,
                                        value=int(trend_item["value"]),
                                    )
                                )
                    if trends_to_create:
                        KeywordTrend.objects.bulk_create(trends_to_create)

            return True

        except requests.exceptions.HTTPError as e:
            logger.error(
                "[KeywordFetch] HTTP error occurred.",
                keyword_id=self.id,
                keyword_text=self.keyword_text,
                error=str(e),
                exc_info=True,
                status_code=e.response.status_code if e.response else None,
                response_content=e.response.text[:500] if e.response else None,
            )
            # Specific handling for API error codes
            if e.response is not None:
                if e.response.status_code == 401:
                    logger.error("[KeywordFetch] API Key is missing or invalid.")
                elif e.response.status_code == 402:
                    logger.error("[KeywordFetch] Insufficient credits or invalid subscription.")
                elif e.response.status_code == 400:
                    logger.error("[KeywordFetch] Submitted request data is invalid.")
            return False
        except requests.exceptions.RequestException as e:
            logger.error(
                "[KeywordFetch] Request exception occurred.",
                keyword_id=self.id,
                keyword_text=self.keyword_text,
                error=str(e),
                exc_info=True,
            )
            return False
        except Exception as e:
            logger.error(
                "[KeywordFetch] An unexpected error occurred.",
                keyword_id=self.id,
                keyword_text=self.keyword_text,
                error=str(e),
                exc_info=True,
            )
            return False


class ProjectKeyword(BaseModel):
    project = models.ForeignKey(Project, on_delete=models.CASCADE, related_name="project_keywords")
    keyword = models.ForeignKey(Keyword, on_delete=models.CASCADE, related_name="keyword_projects")
    use = models.BooleanField(default=False)
    date_associated = models.DateTimeField(
        auto_now_add=True, help_text="When the keyword was associated with the project"
    )

    class Meta:
        unique_together = ("project", "keyword")
        verbose_name = "Project Keyword"
        verbose_name_plural = "Project Keywords"

    def __str__(self):
        return f"{self.project.name} - {self.keyword.keyword_text}"


class KeywordTrend(BaseModel):
    keyword = models.ForeignKey(Keyword, on_delete=models.CASCADE, related_name="trends")
    month = models.CharField(max_length=10, help_text="The month of this volume (e.g., May)")
    year = models.IntegerField(help_text="The year of this volume (e.g., 2019)")
    value = models.IntegerField(help_text="The search volume of the keyword for the given month")

    class Meta:
        unique_together = ("keyword", "month", "year")
        verbose_name = "Keyword Trend"
        verbose_name_plural = "Keyword Trends"
        ordering = ["keyword", "year", "month"]

    def __str__(self):
        return f"{self.keyword.keyword_text} - {self.month} {self.year}: {self.value}"


class Feedback(BaseModel):
    profile = models.ForeignKey(
        Profile, null=True, blank=True, on_delete=models.CASCADE, related_name="feedback"
    )
    feedback = models.TextField()
    page = models.CharField(max_length=255)
    date_submitted = models.DateTimeField(null=True, blank=True)

    def __str__(self):
        return f"{self.profile.user.email}: {self.feedback}"

    def save(self, *args, **kwargs):
        is_new = self._state.adding
        super().save(*args, **kwargs)

        if is_new:
            from django.conf import settings
            from django.core.mail import send_mail

            from core.utils import track_email_sent

            subject = "New Feedback Submitted"
            message = f"""
                New feedback was submitted:
                User: {self.profile.user.email if self.profile else "Anonymous"}
                Feedback: {self.feedback}
                Page: {self.page}
            """
            from_email = settings.DEFAULT_FROM_EMAIL
            recipient_list = ["kireevr1996@gmail.com"]

            send_mail(subject, message, from_email, recipient_list, fail_silently=True)

<<<<<<< HEAD
            for recipient_email in recipient_list:
                track_email_sent(
                    email_address=recipient_email,
                    email_type=EmailType.FEEDBACK_NOTIFICATION,
                    profile=self.profile
                )


class EmailSent(BaseModel):
    email_address = models.EmailField(help_text="The recipient email address")
    email_type = models.CharField(
        max_length=50,
        choices=EmailType.choices,
        help_text="Type of email sent"
    )
    profile = models.ForeignKey(
        Profile,
        null=True,
        blank=True,
        on_delete=models.SET_NULL,
        related_name="emails_sent",
        help_text="Associated user profile, if applicable"
    )

    def __str__(self):
        return f"{self.email_type} to {self.email_address}"

    class Meta:
        verbose_name = "Email Sent"
        verbose_name_plural = "Emails Sent"
        ordering = ["-created_at"]
=======

class ReferrerBanner(BaseModel):
    referrer = models.CharField(
        max_length=100,
        unique=True,
        help_text="The referrer code from URL parameter (e.g., 'producthunt' from ?ref=producthunt)",  # noqa: E501
    )
    referrer_printable_name = models.CharField(
        max_length=200,
        help_text="Human-readable name to display in banner (e.g., 'Product Hunt')",
    )
    expiry_date = models.DateTimeField(
        null=True, blank=True, help_text="When to stop showing this banner"
    )
    coupon_code = models.CharField(
        max_length=100, blank=True, help_text="Optional discount coupon code"
    )
    discount_amount = models.DecimalField(
        max_digits=3,
        decimal_places=2,
        default=0,
        help_text="Discount from 0.00 (0%) to 1.00 (100%)",
    )
    is_active = models.BooleanField(
        default=True, help_text="Manually enable/disable banner without deleting it"
    )
    background_color = models.CharField(
        max_length=100,
        default="bg-gradient-to-r from-red-500 to-red-600",
        help_text="Tailwind CSS background color classes (e.g., 'bg-gradient-to-r from-red-500 to-red-600' or 'bg-blue-600')",  # noqa: E501
    )
    text_color = models.CharField(
        max_length=50,
        default="text-white",
        help_text="Tailwind CSS text color class (e.g., 'text-white' or 'text-gray-900')",  # noqa: E501
    )

    def __str__(self):
        return f"{self.referrer_printable_name} ({self.referrer})"

    @property
    def is_expired(self):
        if self.expiry_date is None:
            return False
        return timezone.now() > self.expiry_date

    @property
    def should_display(self):
        return self.is_active and not self.is_expired

    @property
    def discount_percentage(self):
        return int(self.discount_amount * 100)
>>>>>>> 8688821e
<|MERGE_RESOLUTION|>--- conflicted
+++ resolved
@@ -1769,21 +1769,72 @@
 
             send_mail(subject, message, from_email, recipient_list, fail_silently=True)
 
-<<<<<<< HEAD
             for recipient_email in recipient_list:
                 track_email_sent(
                     email_address=recipient_email,
                     email_type=EmailType.FEEDBACK_NOTIFICATION,
-                    profile=self.profile
+                    profile=self.profile,
                 )
+
+
+class ReferrerBanner(BaseModel):
+    referrer = models.CharField(
+        max_length=100,
+        unique=True,
+        help_text="The referrer code from URL parameter (e.g., 'producthunt' from ?ref=producthunt)",  # noqa: E501
+    )
+    referrer_printable_name = models.CharField(
+        max_length=200,
+        help_text="Human-readable name to display in banner (e.g., 'Product Hunt')",
+    )
+    expiry_date = models.DateTimeField(
+        null=True, blank=True, help_text="When to stop showing this banner"
+    )
+    coupon_code = models.CharField(
+        max_length=100, blank=True, help_text="Optional discount coupon code"
+    )
+    discount_amount = models.DecimalField(
+        max_digits=3,
+        decimal_places=2,
+        default=0,
+        help_text="Discount from 0.00 (0%) to 1.00 (100%)",
+    )
+    is_active = models.BooleanField(
+        default=True, help_text="Manually enable/disable banner without deleting it"
+    )
+    background_color = models.CharField(
+        max_length=100,
+        default="bg-gradient-to-r from-red-500 to-red-600",
+        help_text="Tailwind CSS background color classes (e.g., 'bg-gradient-to-r from-red-500 to-red-600' or 'bg-blue-600')",  # noqa: E501
+    )
+    text_color = models.CharField(
+        max_length=50,
+        default="text-white",
+        help_text="Tailwind CSS text color class (e.g., 'text-white' or 'text-gray-900')",  # noqa: E501
+    )
+
+    def __str__(self):
+        return f"{self.referrer_printable_name} ({self.referrer})"
+
+    @property
+    def is_expired(self):
+        if self.expiry_date is None:
+            return False
+        return timezone.now() > self.expiry_date
+
+    @property
+    def should_display(self):
+        return self.is_active and not self.is_expired
+
+    @property
+    def discount_percentage(self):
+        return int(self.discount_amount * 100)
 
 
 class EmailSent(BaseModel):
     email_address = models.EmailField(help_text="The recipient email address")
     email_type = models.CharField(
-        max_length=50,
-        choices=EmailType.choices,
-        help_text="Type of email sent"
+        max_length=50, choices=EmailType.choices, help_text="Type of email sent"
     )
     profile = models.ForeignKey(
         Profile,
@@ -1791,68 +1842,13 @@
         blank=True,
         on_delete=models.SET_NULL,
         related_name="emails_sent",
-        help_text="Associated user profile, if applicable"
-    )
-
-    def __str__(self):
-        return f"{self.email_type} to {self.email_address}"
+        help_text="Associated user profile, if applicable",
+    )
 
     class Meta:
         verbose_name = "Email Sent"
         verbose_name_plural = "Emails Sent"
         ordering = ["-created_at"]
-=======
-
-class ReferrerBanner(BaseModel):
-    referrer = models.CharField(
-        max_length=100,
-        unique=True,
-        help_text="The referrer code from URL parameter (e.g., 'producthunt' from ?ref=producthunt)",  # noqa: E501
-    )
-    referrer_printable_name = models.CharField(
-        max_length=200,
-        help_text="Human-readable name to display in banner (e.g., 'Product Hunt')",
-    )
-    expiry_date = models.DateTimeField(
-        null=True, blank=True, help_text="When to stop showing this banner"
-    )
-    coupon_code = models.CharField(
-        max_length=100, blank=True, help_text="Optional discount coupon code"
-    )
-    discount_amount = models.DecimalField(
-        max_digits=3,
-        decimal_places=2,
-        default=0,
-        help_text="Discount from 0.00 (0%) to 1.00 (100%)",
-    )
-    is_active = models.BooleanField(
-        default=True, help_text="Manually enable/disable banner without deleting it"
-    )
-    background_color = models.CharField(
-        max_length=100,
-        default="bg-gradient-to-r from-red-500 to-red-600",
-        help_text="Tailwind CSS background color classes (e.g., 'bg-gradient-to-r from-red-500 to-red-600' or 'bg-blue-600')",  # noqa: E501
-    )
-    text_color = models.CharField(
-        max_length=50,
-        default="text-white",
-        help_text="Tailwind CSS text color class (e.g., 'text-white' or 'text-gray-900')",  # noqa: E501
-    )
 
     def __str__(self):
-        return f"{self.referrer_printable_name} ({self.referrer})"
-
-    @property
-    def is_expired(self):
-        if self.expiry_date is None:
-            return False
-        return timezone.now() > self.expiry_date
-
-    @property
-    def should_display(self):
-        return self.is_active and not self.is_expired
-
-    @property
-    def discount_percentage(self):
-        return int(self.discount_amount * 100)
->>>>>>> 8688821e
+        return f"{self.email_type} to {self.email_address}"
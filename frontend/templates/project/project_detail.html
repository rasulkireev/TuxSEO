{% extends "base_project.html" %}
{% load static %}

{% block meta %}
<title>TuxSEO - {{ project.name }}</title>
<meta name="description" content="{{ project.summary }}" />
{% endblock meta %}

{% block project_content %}
<div data-controller="title-suggestions"
     data-title-suggestions-project-id-value="{{ project.id }}">

  <div class="mb-6">
    <h2 class="text-2xl font-bold text-gray-900">Posts</h2>
    <p class="mt-2 text-gray-600">
      Create and manage blog post ideas for your project
    </p>
  </div>

  <!-- Main Action Area -->
  <div class="mb-8">
    <div class="p-8 bg-white rounded-lg border border-gray-200 shadow-sm">
      <div class="text-center">
        <h2 class="mb-2 text-xl font-semibold text-gray-900">Content Generator</h2>
        <p class="mb-6 text-gray-600">Create engaging blog post ideas for your project</p>

        <!-- Primary Actions -->
        <div class="flex justify-center">
          <div data-controller="content-idea" data-content-idea-project-id-value="{{ project.id }}" class="w-full max-w-2xl">
            <div class="mb-6 text-center">
              <div class="flex flex-col gap-3 justify-center items-center sm:flex-row">
                {% if user.profile.reached_title_generation_limit %}
                  <a
                    href="{% url 'settings' %}"
                    class="inline-flex items-center px-6 py-3 text-base font-medium text-gray-700 bg-gray-100 rounded-md border border-gray-200 transition-colors hover:bg-gray-200"
                    data-controller="tooltip"
                    data-tooltip-message-value="You've reached the suggestion limit ({{ user.profile.number_of_title_suggestions_this_month }}/{{ user.profile.title_suggestion_limit }} suggestions this month on {{ user.profile.product_name }} plan).\nUpgrade to Pro in settings for unlimited suggestions."
                    data-action="mouseenter->tooltip#show mouseleave->tooltip#hide"
                  >
                    <svg class="mr-2 w-5 h-5" fill="none" viewBox="0 0 24 24" stroke="currentColor">
                      <path stroke-linecap="round" stroke-linejoin="round" stroke-width="2" d="M12 6v6m0 0v6m0-6h6m-6 0H6" />
                    </svg>
                    Share Content Ideas
                  </a>

                  <span class="text-gray-400">or</span>

                  <a
                    href="{% url 'settings' %}"
                    class="inline-flex items-center px-5 py-2.5 text-sm font-medium text-gray-700 bg-gray-100 rounded-md border border-gray-200 transition-colors hover:bg-gray-200"
                    data-controller="tooltip"
                    data-tooltip-message-value="You've reached the suggestion limit ({{ user.profile.number_of_title_suggestions_this_month }}/{{ user.profile.title_suggestion_limit }} suggestions this month on {{ user.profile.product_name }} plan).\nUpgrade to Pro in settings for unlimited suggestions."
                    data-action="mouseenter->tooltip#show mouseleave->tooltip#hide"
                  >
                    <svg class="mr-2 w-4 h-4" fill="none" stroke="currentColor" viewBox="0 0 24 24">
                      <path stroke-linecap="round" stroke-linejoin="round" stroke-width="2" d="M4 4v5h.582m15.356 2A8.001 8.001 0 004.582 9m0 0H9m11 11v-5h-.581m0 0a8.003 8.003 0 01-15.357-2m15.357 2H15"></path>
                    </svg>
                    Generate More Ideas
                  </a>
                {% else %}
                  <button
                    data-action="content-idea#toggleForm"
                    class="inline-flex items-center px-6 py-3 text-base font-medium text-white bg-gray-900 rounded-md border border-gray-900 transition-colors hover:bg-gray-800 focus:outline-none focus:ring-2 focus:ring-gray-500"
                  >
                    <svg class="mr-2 w-5 h-5" fill="none" viewBox="0 0 24 24" stroke="currentColor">
                      <path stroke-linecap="round" stroke-linejoin="round" stroke-width="2" d="M12 6v6m0 0v6m0-6h6m-6 0H6" />
                    </svg>
                    Share Content Ideas
                  </button>

                  <span class="text-gray-400">or</span>

                  <button
                    data-action="title-suggestions#generate"
                    class="inline-flex items-center px-5 py-2.5 text-sm font-medium text-gray-700 bg-white rounded-md border border-gray-300 transition-colors hover:bg-gray-50 focus:outline-none focus:ring-2 focus:ring-gray-500"
                  >
                    <svg class="mr-2 w-4 h-4" fill="none" stroke="currentColor" viewBox="0 0 24 24">
                      <path stroke-linecap="round" stroke-linejoin="round" stroke-width="2" d="M4 4v5h.582m15.356 2A8.001 8.001 0 004.582 9m0 0H9m11 11v-5h-.581m0 0a8.003 8.003 0 01-15.357-2m15.357 2H15"></path>
                    </svg>
                    Generate More Ideas
                  </button>
                {% endif %}
              </div>
            </div>

            <!-- Content Idea Form -->
            <div data-content-idea-target="form" class="hidden">
              <div class="p-6 bg-white rounded-lg border border-gray-200 shadow-sm">
                <div class="space-y-4">
                  <div>
                    <label class="block mb-3 text-base font-medium text-gray-900">
                      Describe your content idea
                    </label>
                    <p class="mb-4 text-sm text-gray-600">
                      Share your thoughts on what content would be valuable for your audience. Be as detailed or brief as you'd like.
                    </p>
                  </div>

                  <div class="space-y-4">
                    <textarea
                      data-content-idea-target="input"
                      rows="4"
                      class="block px-4 py-3 w-full text-base placeholder-gray-500 text-gray-900 rounded-md border border-gray-300 shadow-sm transition-colors focus:outline-none focus:ring-2 focus:ring-gray-500 focus:border-gray-500"
                      placeholder="Example: How our tool helps remote teams stay organized and productive, or share insights about industry trends you've noticed..."
                    ></textarea>

                    <div class="flex justify-between items-center pt-2">
                      <button
                        data-action="content-idea#toggleForm"
                        class="inline-flex items-center px-4 py-2 text-sm font-medium text-gray-700 bg-white rounded-md border border-gray-300 transition-colors hover:bg-gray-50 focus:outline-none focus:ring-2 focus:ring-gray-500"
                      >
                        Cancel
                      </button>

                      <button
                        data-action="content-idea#generate"
                        class="inline-flex items-center px-6 py-2 text-sm font-medium text-white bg-gray-900 rounded-md border border-gray-900 transition-colors hover:bg-gray-800 focus:outline-none focus:ring-2 focus:ring-gray-500"
                      >
                        <svg class="mr-2 w-4 h-4" fill="none" viewBox="0 0 24 24" stroke="currentColor">
                          <path stroke-linecap="round" stroke-linejoin="round" stroke-width="2" d="M13 10V3L4 14h7v7l9-11h-7z" />
                        </svg>
                        Generate Blog Post Idea
                      </button>
                    </div>
                  </div>
                </div>
              </div>
            </div>
          </div>
        </div>
      </div>
    </div>
  </div>

  <!-- Blog Posts Section -->
  <div data-title-suggestions-target="suggestionsContainer">
    <div class="mb-6">
      <h3 class="mb-4 text-lg font-semibold text-gray-900">Your Blog Post Ideas</h3>

      <!-- Content Type Tabs -->
      <div class="border-b border-gray-200">
        <nav class="flex -mb-px space-x-8">
          <button
            data-action="title-suggestions#switchTab"
            data-tab="SHARING"
            class="px-1 py-2 text-sm font-medium text-gray-900 border-b-2 border-gray-900 focus:outline-none"
            aria-current="page"
          >
            Eye Catching
          </button>
          <button
            data-action="title-suggestions#switchTab"
            data-tab="SEO"
            class="px-1 py-2 text-sm font-medium text-gray-500 border-b-2 border-transparent hover:text-gray-700 hover:border-gray-300 focus:outline-none"
          >
            SEO Optimized
          </button>
        </nav>
      </div>
    </div>

<<<<<<< HEAD
          <!-- Content Type Tabs -->
          <div class="border-b border-gray-200">
            <nav class="flex -mb-px space-x-8">
              <button
                data-action="title-suggestions#switchTab"
                data-tab="SHARING"
                class="px-1 py-2 text-sm font-medium text-gray-900 border-b-2 border-gray-900 focus:outline-none"
                aria-current="page"
              >
                Eye Catching
              </button>
              <button
                data-action="title-suggestions#switchTab"
                data-tab="SEO"
                class="px-1 py-2 text-sm font-medium text-gray-500 border-b-2 border-transparent hover:text-gray-700 hover:border-gray-300 focus:outline-none"
              >
                SEO Optimized
              </button>
              <button
                data-action="title-suggestions#switchTab"
                data-tab="VS_COMPETITOR"
                class="px-1 py-2 text-sm font-medium text-gray-500 border-b-2 border-transparent hover:text-gray-700 hover:border-gray-300 focus:outline-none"
              >
                Vs. Competitor
              </button>
            </nav>
=======
    <!-- Suggestions Lists -->
    <div class="space-y-6" data-title-suggestions-target="suggestionsList">

      <!-- Active Suggestions -->
      <div id="active-suggestions-list" data-controller="archived-list" class="archived-list" data-archived-list-name-value="active">
        <div class="bg-gray-50 rounded-lg border border-gray-200">
          <button
            class="flex justify-between items-center px-6 py-4 w-full text-left rounded-t-lg transition-colors hover:bg-gray-100 focus:outline-none"
            data-action="click->archived-list#toggle"
          >
            <h4 class="text-base font-medium text-gray-900">Active Ideas</h4>
            <svg class="w-5 h-5 text-gray-400" fill="none" viewBox="0 0 24 24" stroke="currentColor">
              <path stroke-linecap="round" stroke-linejoin="round" stroke-width="2" d="M19 9l-7 7-7-7"></path>
            </svg>
          </button>
          <div data-archived-list-target="list" class="p-4 border-t border-gray-200" data-title-suggestions-target="activeSuggestionsList">
            {% for suggestion in active_suggestions %}
              {% include "components/blog_post_suggestion_card.html" with suggestion=suggestion %}
            {% endfor %}
>>>>>>> d55440b5
          </div>
        </div>
      </div>

<<<<<<< HEAD
        <!-- Suggestions Lists -->
        <div class="space-y-6" data-title-suggestions-target="suggestionsList">

          <!-- VS Competitor Section (only visible when VS_COMPETITOR tab is active) -->
          <div id="vs-competitor-section" class="hidden" data-title-suggestions-target="vsCompetitorSection">
            <div class="mb-6 p-6 bg-blue-50 rounded-lg border border-blue-200">
              <h4 class="mb-2 text-base font-semibold text-blue-900">Competitor Comparison Posts</h4>
              <p class="mb-4 text-sm text-blue-700">
                Generate comparison articles that position your product against competitors.
                These posts use GPT Researcher for in-depth competitive analysis.
              </p>
              
              {% if project.competitors.all %}
                <div class="space-y-3">
                  <h5 class="text-sm font-medium text-blue-900">Select a competitor to compare:</h5>
                  <div class="grid grid-cols-1 gap-3 md:grid-cols-2 lg:grid-cols-3">
                    {% for competitor in project.competitors.all %}
                      <div class="p-4 bg-white rounded-md border border-blue-200 shadow-sm"
                           data-controller="vs-competitor"
                           data-vs-competitor-competitor-id-value="{{ competitor.id }}">
                        <div class="mb-2">
                          <h6 class="text-sm font-semibold text-gray-900">{{ competitor.name }}</h6>
                          <p class="text-xs text-gray-500 truncate">{{ competitor.url }}</p>
                        </div>
                        <p class="mb-3 text-xs text-gray-600 line-clamp-2">{{ competitor.description }}</p>
                        
                        {% if user.profile.reached_title_generation_limit %}
                          <a
                            href="{% url 'settings' %}"
                            class="inline-flex items-center px-3 py-2 w-full text-xs font-medium text-center text-gray-700 bg-gray-100 rounded-md border border-gray-200 transition-colors hover:bg-gray-200"
                            data-controller="tooltip"
                            data-tooltip-message-value="You've reached the suggestion limit. Upgrade to Pro for unlimited suggestions."
                            data-action="mouseenter->tooltip#show mouseleave->tooltip#hide"
                          >
                            <svg class="mr-1.5 w-3.5 h-3.5" fill="none" stroke="currentColor" viewBox="0 0 24 24">
                              <path stroke-linecap="round" stroke-linejoin="round" stroke-width="2" d="M13 10V3L4 14h7v7l9-11h-7z"></path>
                            </svg>
                            Generate Title
                          </a>
                        {% else %}
                          <button
                            data-action="vs-competitor#generate"
                            class="inline-flex items-center px-3 py-2 w-full text-xs font-medium text-center text-white bg-blue-600 rounded-md border border-blue-600 transition-colors hover:bg-blue-700 focus:outline-none focus:ring-2 focus:ring-blue-500"
                          >
                            <svg class="mr-1.5 w-3.5 h-3.5" fill="none" stroke="currentColor" viewBox="0 0 24 24">
                              <path stroke-linecap="round" stroke-linejoin="round" stroke-width="2" d="M13 10V3L4 14h7v7l9-11h-7z"></path>
                            </svg>
                            Generate Title
                          </button>
                        {% endif %}
                      </div>
                    {% endfor %}
                  </div>
                </div>
              {% else %}
                <div class="p-4 text-sm text-blue-700 bg-blue-100 rounded-md">
                  <p class="mb-2 font-medium">No competitors found yet.</p>
                  <p>We're analyzing competitors for your project. This may take a few minutes. Check back soon!</p>
                </div>
              {% endif %}
            </div>

            <!-- VS Competitor Suggestions Container -->
            <div id="vs-competitor-suggestions" class="space-y-4">
              {% for suggestion in vs_competitor_suggestions %}
                {% include "components/blog_post_suggestion_card.html" with suggestion=suggestion %}
              {% endfor %}
            </div>
          </div>

          <!-- Active Suggestions -->
          <div id="active-suggestions-list" data-controller="archived-list" class="archived-list" data-archived-list-name-value="active">
            <div class="bg-gray-50 rounded-lg border border-gray-200">
              <button
                class="flex justify-between items-center px-6 py-4 w-full text-left rounded-t-lg transition-colors hover:bg-gray-100 focus:outline-none"
                data-action="click->archived-list#toggle"
              >
                <h4 class="text-base font-medium text-gray-900">Active Ideas</h4>
                <svg class="w-5 h-5 text-gray-400" fill="none" viewBox="0 0 24 24" stroke="currentColor">
                  <path stroke-linecap="round" stroke-linejoin="round" stroke-width="2" d="M19 9l-7 7-7-7"></path>
                </svg>
              </button>
              <div data-archived-list-target="list" class="p-4 border-t border-gray-200" data-title-suggestions-target="activeSuggestionsList">
                {% for suggestion in active_suggestions %}
                  {% include "components/blog_post_suggestion_card.html" with suggestion=suggestion %}
                {% endfor %}
              </div>
            </div>
          </div>

          <!-- Posted Suggestions -->
          <div data-controller="archived-list" class="archived-list" data-archived-list-name-value="posted">
            <div class="bg-gray-50 rounded-lg border border-gray-200">
              <button
                class="flex justify-between items-center px-6 py-4 w-full text-left rounded-t-lg transition-colors hover:bg-gray-100 focus:outline-none"
                data-action="click->archived-list#toggle"
              >
                <h4 class="text-base font-medium text-gray-900">Published Posts</h4>
                <svg class="w-5 h-5 text-gray-400" fill="none" viewBox="0 0 24 24" stroke="currentColor">
                  <path stroke-linecap="round" stroke-linejoin="round" stroke-width="2" d="M19 9l-7 7-7-7"></path>
                </svg>
              </button>
              <div data-archived-list-target="list" class="hidden p-4 border-t border-gray-200">
                {% for suggestion in posted_suggestions %}
                  {% include "components/blog_post_suggestion_card.html" with suggestion=suggestion %}
                {% endfor %}
              </div>
            </div>
=======
      <!-- Posted Suggestions -->
      <div data-controller="archived-list" class="archived-list" data-archived-list-name-value="posted">
        <div class="bg-gray-50 rounded-lg border border-gray-200">
          <button
            class="flex justify-between items-center px-6 py-4 w-full text-left rounded-t-lg transition-colors hover:bg-gray-100 focus:outline-none"
            data-action="click->archived-list#toggle"
          >
            <h4 class="text-base font-medium text-gray-900">Published Posts</h4>
            <svg class="w-5 h-5 text-gray-400" fill="none" viewBox="0 0 24 24" stroke="currentColor">
              <path stroke-linecap="round" stroke-linejoin="round" stroke-width="2" d="M19 9l-7 7-7-7"></path>
            </svg>
          </button>
          <div data-archived-list-target="list" class="hidden p-4 border-t border-gray-200">
            {% for suggestion in posted_suggestions %}
              {% include "components/blog_post_suggestion_card.html" with suggestion=suggestion %}
            {% endfor %}
>>>>>>> d55440b5
          </div>
        </div>
      </div>

      <!-- Archived Suggestions -->
      <div id="archived-suggestions-list" data-controller="archived-list" class="archived-list" data-archived-list-name-value="archived">
        <div class="bg-gray-50 rounded-lg border border-gray-200">
          <button
            class="flex justify-between items-center px-6 py-4 w-full text-left rounded-t-lg transition-colors hover:bg-gray-100 focus:outline-none"
            data-action="click->archived-list#toggle"
          >
            <h4 class="text-base font-medium text-gray-900">Archived Ideas</h4>
            <svg class="w-5 h-5 text-gray-400" fill="none" viewBox="0 0 24 24" stroke="currentColor">
              <path stroke-linecap="round" stroke-linejoin="round" stroke-width="2" d="M19 9l-7 7-7-7"></path>
            </svg>
          </button>
          <div data-archived-list-target="list" class="hidden p-4 border-t border-gray-200">
            {% for suggestion in archived_suggestions %}
              {% include "components/blog_post_suggestion_card.html" with suggestion=suggestion %}
            {% endfor %}
          </div>
        </div>
      </div>
    </div>
  </div>

</div>
{% endblock project_content %}<|MERGE_RESOLUTION|>--- conflicted
+++ resolved
@@ -137,29 +137,6 @@
     <div class="mb-6">
       <h3 class="mb-4 text-lg font-semibold text-gray-900">Your Blog Post Ideas</h3>
 
-      <!-- Content Type Tabs -->
-      <div class="border-b border-gray-200">
-        <nav class="flex -mb-px space-x-8">
-          <button
-            data-action="title-suggestions#switchTab"
-            data-tab="SHARING"
-            class="px-1 py-2 text-sm font-medium text-gray-900 border-b-2 border-gray-900 focus:outline-none"
-            aria-current="page"
-          >
-            Eye Catching
-          </button>
-          <button
-            data-action="title-suggestions#switchTab"
-            data-tab="SEO"
-            class="px-1 py-2 text-sm font-medium text-gray-500 border-b-2 border-transparent hover:text-gray-700 hover:border-gray-300 focus:outline-none"
-          >
-            SEO Optimized
-          </button>
-        </nav>
-      </div>
-    </div>
-
-<<<<<<< HEAD
           <!-- Content Type Tabs -->
           <div class="border-b border-gray-200">
             <nav class="flex -mb-px space-x-8">
@@ -186,44 +163,22 @@
                 Vs. Competitor
               </button>
             </nav>
-=======
-    <!-- Suggestions Lists -->
-    <div class="space-y-6" data-title-suggestions-target="suggestionsList">
-
-      <!-- Active Suggestions -->
-      <div id="active-suggestions-list" data-controller="archived-list" class="archived-list" data-archived-list-name-value="active">
-        <div class="bg-gray-50 rounded-lg border border-gray-200">
-          <button
-            class="flex justify-between items-center px-6 py-4 w-full text-left rounded-t-lg transition-colors hover:bg-gray-100 focus:outline-none"
-            data-action="click->archived-list#toggle"
-          >
-            <h4 class="text-base font-medium text-gray-900">Active Ideas</h4>
-            <svg class="w-5 h-5 text-gray-400" fill="none" viewBox="0 0 24 24" stroke="currentColor">
-              <path stroke-linecap="round" stroke-linejoin="round" stroke-width="2" d="M19 9l-7 7-7-7"></path>
-            </svg>
-          </button>
-          <div data-archived-list-target="list" class="p-4 border-t border-gray-200" data-title-suggestions-target="activeSuggestionsList">
-            {% for suggestion in active_suggestions %}
-              {% include "components/blog_post_suggestion_card.html" with suggestion=suggestion %}
-            {% endfor %}
->>>>>>> d55440b5
-          </div>
-        </div>
-      </div>
-
-<<<<<<< HEAD
+          </div>
+        </div>
+      </div>
+
         <!-- Suggestions Lists -->
         <div class="space-y-6" data-title-suggestions-target="suggestionsList">
 
           <!-- VS Competitor Section (only visible when VS_COMPETITOR tab is active) -->
           <div id="vs-competitor-section" class="hidden" data-title-suggestions-target="vsCompetitorSection">
-            <div class="mb-6 p-6 bg-blue-50 rounded-lg border border-blue-200">
+            <div class="p-6 mb-6 bg-blue-50 rounded-lg border border-blue-200">
               <h4 class="mb-2 text-base font-semibold text-blue-900">Competitor Comparison Posts</h4>
               <p class="mb-4 text-sm text-blue-700">
                 Generate comparison articles that position your product against competitors.
                 These posts use GPT Researcher for in-depth competitive analysis.
               </p>
-              
+
               {% if project.competitors.all %}
                 <div class="space-y-3">
                   <h5 class="text-sm font-medium text-blue-900">Select a competitor to compare:</h5>
@@ -237,7 +192,7 @@
                           <p class="text-xs text-gray-500 truncate">{{ competitor.url }}</p>
                         </div>
                         <p class="mb-3 text-xs text-gray-600 line-clamp-2">{{ competitor.description }}</p>
-                        
+
                         {% if user.profile.reached_title_generation_limit %}
                           <a
                             href="{% url 'settings' %}"
@@ -301,44 +256,6 @@
               </div>
             </div>
           </div>
-
-          <!-- Posted Suggestions -->
-          <div data-controller="archived-list" class="archived-list" data-archived-list-name-value="posted">
-            <div class="bg-gray-50 rounded-lg border border-gray-200">
-              <button
-                class="flex justify-between items-center px-6 py-4 w-full text-left rounded-t-lg transition-colors hover:bg-gray-100 focus:outline-none"
-                data-action="click->archived-list#toggle"
-              >
-                <h4 class="text-base font-medium text-gray-900">Published Posts</h4>
-                <svg class="w-5 h-5 text-gray-400" fill="none" viewBox="0 0 24 24" stroke="currentColor">
-                  <path stroke-linecap="round" stroke-linejoin="round" stroke-width="2" d="M19 9l-7 7-7-7"></path>
-                </svg>
-              </button>
-              <div data-archived-list-target="list" class="hidden p-4 border-t border-gray-200">
-                {% for suggestion in posted_suggestions %}
-                  {% include "components/blog_post_suggestion_card.html" with suggestion=suggestion %}
-                {% endfor %}
-              </div>
-            </div>
-=======
-      <!-- Posted Suggestions -->
-      <div data-controller="archived-list" class="archived-list" data-archived-list-name-value="posted">
-        <div class="bg-gray-50 rounded-lg border border-gray-200">
-          <button
-            class="flex justify-between items-center px-6 py-4 w-full text-left rounded-t-lg transition-colors hover:bg-gray-100 focus:outline-none"
-            data-action="click->archived-list#toggle"
-          >
-            <h4 class="text-base font-medium text-gray-900">Published Posts</h4>
-            <svg class="w-5 h-5 text-gray-400" fill="none" viewBox="0 0 24 24" stroke="currentColor">
-              <path stroke-linecap="round" stroke-linejoin="round" stroke-width="2" d="M19 9l-7 7-7-7"></path>
-            </svg>
-          </button>
-          <div data-archived-list-target="list" class="hidden p-4 border-t border-gray-200">
-            {% for suggestion in posted_suggestions %}
-              {% include "components/blog_post_suggestion_card.html" with suggestion=suggestion %}
-            {% endfor %}
->>>>>>> d55440b5
-          </div>
         </div>
       </div>
 

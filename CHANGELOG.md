--- conflicted
+++ resolved
@@ -17,12 +17,9 @@
 ## [0.0.4] - 2025-08-15
 **Fixed**
 - `generate_and_post_blog_post` UnboundLocalError
-<<<<<<< HEAD
 - UI on the user-settings page, plus issue with Update Subscription links
 - UI on the login and signup pages
-=======
 - Saving the Auto Posting setting
->>>>>>> 7e65893f
 
 
 ## [0.0.3] - 2025-08-10

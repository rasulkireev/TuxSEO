[tool.poetry]
name = "tuxseo"
version = "0.1.0"
description = "Best SEO Blog Writer entity in the universe!"
authors = ["Rasul Kireev <kireevr1996@gmail.com>"]

[tool.poetry.dependencies]
python = "^3.11"
django = "^5.0.4"
dj-stripe = "^2.9.0"
django-allauth = {extras = ["socialaccount"], version = "^64.0.0"}
django-anymail = {extras = ["mailgun"], version = "^12.0"}
django-environ = "^0.11.2"
django-extensions = "^3.2.3"
django-ninja = "^1.3.0"
django-q2 = {extras = ["sentry"], version = "^1.8.0"}
django-storages = {extras = ["s3"], version = "^1.14.4"}
django-structlog = "^8.1.0"
django-widget-tweaks = "^1.4.12"
gunicorn = "^23.0.0"
ipython = "^8.27.0"
logfire = "^3.6.4"
markdown = "^3.7"
pillow = "^10.4.0"
psycopg2 = "^2.9.9"
pytest = "^8.3.3"
pytest-django = "^4.9.0"
python-webpack-boilerplate = "^1.0.0"
redis = "^5.0.8"
stripe = "^11.6.0"
structlog = "^24.4.0"
whitenoise = "^6.7.0"
pydantic-ai = "^0.2.9"
posthog = "^5.3.0"
sentry-sdk = "^2.41.0"
structlog-sentry = "^2.2.1"
django-mjml = "^1.4"
<<<<<<< HEAD
gpt-researcher = "^0.9.21"
=======
weasyprint = "^66.0"
>>>>>>> d55440b5

[tool.poetry.group.dev.dependencies]
pre-commit = "^3.2.1"
djlint = "^1.36.4"
ruff = "^0.12.0"
ty = "^0.0.1a11"

[tool.ruff]
line-length = 100
target-version = "py311"

[tool.ruff.lint]
select = [
    "E",    # pycodestyle errors
    "F",    # pyflakes
    "B",    # flake8-bugbear
    "I",    # isort
    "DJ",   # django-specific rules
    "UP",   # pyupgrade
    "C90",  # mccabe complexity
]
ignore = ["E402"]

[tool.ruff.lint.per-file-ignores]
"**/migrations/*.py" = ["E501", "F401", "F403", "F405"]
"**/models.py" = ["C901"]

[tool.ruff.format]
quote-style = "double"

[tool.djlint]
profile="django"
ignore = "H031,H006,H023,H021,H011,T002"

[build-system]
requires = ["poetry-core>=1.0.0"]
build-backend = "poetry.core.masonry.api"<|MERGE_RESOLUTION|>--- conflicted
+++ resolved
@@ -21,7 +21,6 @@
 ipython = "^8.27.0"
 logfire = "^3.6.4"
 markdown = "^3.7"
-pillow = "^10.4.0"
 psycopg2 = "^2.9.9"
 pytest = "^8.3.3"
 pytest-django = "^4.9.0"
@@ -35,11 +34,9 @@
 sentry-sdk = "^2.41.0"
 structlog-sentry = "^2.2.1"
 django-mjml = "^1.4"
-<<<<<<< HEAD
-gpt-researcher = "^0.9.21"
-=======
 weasyprint = "^66.0"
->>>>>>> d55440b5
+gpt-researcher = "^0.14.4"
+pillow = "^12.0.0"
 
 [tool.poetry.group.dev.dependencies]
 pre-commit = "^3.2.1"
